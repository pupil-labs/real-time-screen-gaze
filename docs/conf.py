#!/usr/bin/env python3

extensions = ["sphinx.ext.autodoc", "jaraco.packaging.sphinx", "rst.linker"]

master_doc = "index"

link_files = {
    "../CHANGES.rst": dict(
        using=dict(GH="https://github.com"),
        replace=[
            dict(
                pattern=r"(Issue #|\B#)(?P<issue>\d+)",
                url="{package_url}/issues/{issue}",
            ),
            dict(
                pattern=r"(?m:^((?P<scm_version>v?\d+(\.\d+){1,2}))\n[-=]+\n)",
                with_scm="{text}\n{rev[timestamp]:%d %b %Y}\n",
            ),
            dict(
<<<<<<< HEAD
                pattern=r'PEP[- ](?P<pep_number>\d+)',
                url='https://peps.python.org/pep-{pep_number:0>4}/',
=======
                pattern=r"PEP[- ](?P<pep_number>\d+)",
                url="https://www.python.org/dev/peps/pep-{pep_number:0>4}/",
>>>>>>> 5dc7d5ea
            ),
        ],
    )
}

# Be strict about any broken references:
nitpicky = True

# Include Python intersphinx mapping to prevent failures
# jaraco/skeleton#51
extensions += ["sphinx.ext.intersphinx"]
intersphinx_mapping = {
    "python": ("https://docs.python.org/3", None),
}<|MERGE_RESOLUTION|>--- conflicted
+++ resolved
@@ -17,13 +17,8 @@
                 with_scm="{text}\n{rev[timestamp]:%d %b %Y}\n",
             ),
             dict(
-<<<<<<< HEAD
-                pattern=r'PEP[- ](?P<pep_number>\d+)',
-                url='https://peps.python.org/pep-{pep_number:0>4}/',
-=======
                 pattern=r"PEP[- ](?P<pep_number>\d+)",
-                url="https://www.python.org/dev/peps/pep-{pep_number:0>4}/",
->>>>>>> 5dc7d5ea
+                url="https://peps.python.org/pep-{pep_number:0>4}/",
             ),
         ],
     )
